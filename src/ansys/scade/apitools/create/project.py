# Copyright (C) 2023 ANSYS, Inc. and/or its affiliates.
# SPDX-FileCopyrightText: 2023 ANSYS, Inc. All rights reserved.
# SPDX-License-Identifier: MIT
#
#
# Permission is hereby granted, free of charge, to any person obtaining a copy
# of this software and associated documentation files (the "Software"), to deal
# in the Software without restriction, including without limitation the rights
# to use, copy, modify, merge, publish, distribute, sublicense, and/or sell
# copies of the Software, and to permit persons to whom the Software is
# furnished to do so, subject to the following conditions:
#
# The above copyright notice and this permission notice shall be included in all
# copies or substantial portions of the Software.
#
# THE SOFTWARE IS PROVIDED "AS IS", WITHOUT WARRANTY OF ANY KIND, EXPRESS OR
# IMPLIED, INCLUDING BUT NOT LIMITED TO THE WARRANTIES OF MERCHANTABILITY,
# FITNESS FOR A PARTICULAR PURPOSE AND NONINFRINGEMENT. IN NO EVENT SHALL THE
# AUTHORS OR COPYRIGHT HOLDERS BE LIABLE FOR ANY CLAIM, DAMAGES OR OTHER
# LIABILITY, WHETHER IN AN ACTION OF CONTRACT, TORT OR OTHERWISE, ARISING FROM,
# OUT OF OR IN CONNECTION WITH THE SOFTWARE OR THE USE OR OTHER DEALINGS IN THE
# SOFTWARE.

"""
Functions to add elements to a SCADE project (etp file).

The functions do not check semantic errors, like adding two files with the same path.
"""

from os.path import abspath
from typing import Any, List, Tuple, Union

import scade.model.project.stdproject as std


def create_folder(
    owner: Union[std.Project, std.Folder], path: Union[str, List[str]], extensions: str = ''
) -> std.Folder:
    """
    Create an instance of Folder.

    A folder shall have a name and be either a root folder of a project or
    a sub-folder of another folder.

    Notes
    -----
    Returns the folder with the given name if it exists.

    Parameters
    ----------
    owner : std.Project or std.Folder
        Owner of the folder, either the project itself or a folder.
    path : Union[str, List[str]]
        Either the name of the folder. When a path is provided, the function
        creates the intermediate folders which do not exist.
    extensions: str
        String defining the extensions associated to the folder.

    Returns
    -------
    std.Folder
    """
    _check_object(owner, 'create_folder', 'owner', (std.Project, std.Folder))

    if isinstance(path, str):
        path = [path]
    for name in path[:-1]:
        # create the intermediate folders
        print('create intermediate', name)
        owner = create_folder(owner, name)
    name = path[-1]
    # check for the existence of the folder
    elements = _get_elements(owner)
    for element in elements:
        if isinstance(element, std.Folder) and element.name == name:
            return element

    # not found
    if isinstance(owner, std.Project):
        folder = std.Folder(owner)
        folder.owner = owner
    else:
        assert isinstance(owner, std.Folder)
        folder = std.Folder(owner.project)
        folder.folder = owner

    folder.name = name
    folder.extensions = extensions

    return folder


def create_file_ref(owner: Union[std.Project, std.Folder], persist_as: str) -> std.FileRef:
    """
    Create an instance of FileRef.

    A file reference shall have a pathname and be a file of either a project or a folder.

    Parameters
    ----------
    owner : std.Project or std.Folder
        Owner of the file, either the project itself or a folder.
    persist_as : str
        String representation of the reference to the file to be stored in the project's file,
        either a relative reference to the project or an absolute path.

    Returns
    -------
    std.FileRef
    """
    _check_object(owner, 'create_file_ref', 'owner', (std.Project, std.Folder))

    if isinstance(owner, std.Project):
        file_ref = std.FileRef(owner)
        file_ref.owner = owner
    else:
        assert isinstance(owner, std.Folder)
        file_ref = std.FileRef(owner.project)
        file_ref.folder = owner

    file_ref.persist_as = persist_as

    return file_ref


def create_configuration(owner: std.Project, name: str) -> std.Configuration:
    """
    Create an instance of Configuration.

    A configuration shall have a name and belongs to a project.

    Parameters
    ----------
    owner : std.Project
        Project.
    name : str
        Name of the configuration.

    Returns
    -------
    std.Configuration
    """
    _check_object(owner, 'create_configuration', 'owner', std.Project)

    configuration = std.Configuration(owner)
    configuration.project = owner
    configuration.name = name

    return configuration


def create_prop(
    owner: std.Annotable, configuration: std.Configuration, name: str, values: List[str]
) -> std.Prop:
    """
    Create an instance of Prop.

    The properties are attached to a project, folder or file reference.

    They have a name, a list of values and can be associated to a configuration.

    Parameters
    ----------
    owner : std.Annotable
        Element the property is attached to.
    configuration : str
        Configuration to associate to the property otherwise ``None``.
    name : str
        Name of the property.
    values : List[str]
        Values of the property as a list of strings.

    Returns
    -------
    std.Prop
    """
    _check_object(owner, 'create_prop', 'owner', std.Annotable)
    if configuration is not None:
        _check_object(configuration, 'create_prop', 'configuration', std.Configuration)

    project = owner if isinstance(owner, std.Project) else owner.project

    prop = std.Prop(project)
    prop.entity = owner
    prop.name = name
    prop.values = values

    if configuration is not None:
        prop.configuration = configuration

    return prop


def save_project(project: std.Project):
    """
    Save the project.

    The path of the project is specified in project.pathname.

    Parameters
    ----------
    project : std.Project
        Project to save.
    """
    _check_object(project, 'save_project', 'project', std.Project)
    project.save(project.pathname)


# -----------------------------------------------------------------------------
# Misc.


# not sure this is a good idea... keep this function for tests only?
def _create_empty_project(pathname: str, configuration: str, products: List[str] = None):
    """
    Create the smallest project file as possible on the disk.

    This is an advanced usage, it is advised to use one of the SCADE Project Wizards
    to create projects for a given context: SCADE Suite, SCADE Test, etc.

    This function can be used to create initial projects for running scripts.

    Parameters
    ----------
<<<<<<< HEAD
    pathname : str
        Path of the project.
    configuration : str
        Name of the configuration: a project must have at least one configuration.
    products: List[str]
        optional list of tags identifiying the nature of the project.
        For example, ``SC`` indicates a SCADE Suite project.
=======
        pathname : str
            Path of the project.

        configuration : str
            Name of the configuration: a project must have at least one configuration.

        products: List[str]
            optional list of tags identifying the nature of the project.
            For example, ``SC`` indicates a SCADE Suite project.
>>>>>>> 8fb78c07
    """
    if products is None:
        products = []
    f = open(pathname, 'w')

    f.write('<?xml version="1.0" encoding="UTF-8"?>\n')
    f.write('<Project id="1" oid_count="4" defaultConfiguration="2">\n')
    if len(products) > 0:
        f.write('\t<props>\n')
        f.write('\t\t<Prop id="3" name="@STUDIO:PRODUCT">\n')
        for product in products:
            f.write('\t\t\t<value>{0}</value>\n'.format(product))
        f.write('\t\t</Prop>\n')
        f.write('\t\t<Prop id="4" name="@SCADE:SAVEVERSION">\n')
        f.write('\t\t\t<value>SCADE65</value>\n')
        f.write('\t\t</Prop>\n')
        f.write('\t</props>\n')
    f.write('\t<configurations>\n')
    f.write('\t\t<Configuration id="2" name="{0}"/>\n'.format(configuration))
    f.write('\t</configurations>\n')
    f.write('</Project>\n')


# -----------------------------------------------------------------------------
# Helpers

# def ApplyPropSet(object, context, dict):
#     for att, value in dict.items():
#         try:
#             _scade_api.set(object, att, value)
#         except:
#             # can't raise an error since calling function
#             # is successful and shall return a value
#             print('warning: ' + context + ': Illegal attribute ' + att + '\n')

# class NoneParamError(Exception):
#     def __init__(self, context, name):
#         self.context = context
#         self.name = name
#     def __str__(self):
#         return self.context + ': ' + self.name + ': Illegal empty parameter'

# class NotObjectError(Exception):
#     def __init__(self, context, name, object):
#         self.context = context
#         self.name = name
#         self.object = object
#     def __str__(self):
#         return self.context + ': ' + self.name + ': Illegal parameter ' + str(self.object)

# class BadClassError(Exception):
#     def __init__(self, context, name, cls):
#         self.context = context
#         self.name = name
#         self.cls = cls
#     def __str__(self):
#         return self.context + ': ' + self.name + ': Illegal class ' + str(self.cls)


def _check_object(object_, context: str, name: str, classes: Tuple[Any, ...]):
    """Check the type of a parameter and raise TypeError if not correct."""
    if not isinstance(object_, classes):
        cls = type(object_).__name__
        # classes is either a type or a tuple of types
        if isinstance(classes, tuple):
            types = ' or '.join([_.__name__ for _ in classes])
        else:
            types = classes.__name__
        message = '%s: %s: Illegal type %s, must be %s' % (context, name, cls, types)
        raise TypeError(message)


# to be moved to query.project
def _find_file_ref(project: std.Project, pathname: str) -> std.FileRef:
    """
    Search a project for a file with the provided path.

    Parameters
    ----------
    project : std.Project
        Input project.
    pathname : str
        Path of the project to search.

    Returns
<<<<<<< HEAD
    ----------
    std.FileRef
=======
    -------
        std.FileRef
>>>>>>> 8fb78c07
    """
    path = abspath(pathname)
    for file_ref in project.file_refs:
        if path == abspath(file_ref.pathname):
            return file_ref
    return None


def _get_elements(parent: Union[std.Project, std.Folder]) -> List[std.Element]:
    """
    Return the contained elements of a project or a folder.

    Parameters
    ----------
    parent: Union[std.Project, std.Folder]
        Input project or folder.

    Returns
<<<<<<< HEAD
    ----------
    List[std.Element]
=======
    -------
        List[std.Element]
>>>>>>> 8fb78c07
    """
    return parent.roots if isinstance(parent, std.Project) else parent.elements


# def FindObject(context: object, name: str, role: str, att):
#     for item in _scade_api.get(context, role):
#         if _scade_api.get(item, att) == name:
#             return item
#     return None<|MERGE_RESOLUTION|>--- conflicted
+++ resolved
@@ -222,25 +222,13 @@
 
     Parameters
     ----------
-<<<<<<< HEAD
     pathname : str
         Path of the project.
     configuration : str
         Name of the configuration: a project must have at least one configuration.
     products: List[str]
-        optional list of tags identifiying the nature of the project.
+        optional list of tags identifying the nature of the project.
         For example, ``SC`` indicates a SCADE Suite project.
-=======
-        pathname : str
-            Path of the project.
-
-        configuration : str
-            Name of the configuration: a project must have at least one configuration.
-
-        products: List[str]
-            optional list of tags identifying the nature of the project.
-            For example, ``SC`` indicates a SCADE Suite project.
->>>>>>> 8fb78c07
     """
     if products is None:
         products = []
@@ -326,13 +314,8 @@
         Path of the project to search.
 
     Returns
-<<<<<<< HEAD
-    ----------
+    -------
     std.FileRef
-=======
-    -------
-        std.FileRef
->>>>>>> 8fb78c07
     """
     path = abspath(pathname)
     for file_ref in project.file_refs:
@@ -351,13 +334,8 @@
         Input project or folder.
 
     Returns
-<<<<<<< HEAD
-    ----------
+    -------
     List[std.Element]
-=======
-    -------
-        List[std.Element]
->>>>>>> 8fb78c07
     """
     return parent.roots if isinstance(parent, std.Project) else parent.elements
 
