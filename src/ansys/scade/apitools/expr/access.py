--- conflicted
+++ resolved
@@ -1,8 +1,4 @@
 # Copyright (C) 2023 - 2024 ANSYS, Inc. and/or its affiliates.
-<<<<<<< HEAD
-=======
-# SPDX-FileCopyrightText: 2023 ANSYS, Inc. All rights reserved.
->>>>>>> b8513a6f
 # SPDX-License-Identifier: MIT
 #
 #
