[build-system]
requires = ["flit_core >=3.2,<4"]
build-backend = "flit_core.buildapi"

[project]
name="ansys-scade-apitools"
version="0.1.dev0"
description ="An extension library for SCADE Python APIs."
readme="README.rst"

# only 3.7. and 3.10
requires-python = ">=3.7,!=3.8.*,!=3.9.*,<3.11"
license = {file = "LICENSE"}
authors = [
    {name = "Ansys, Inc.", email = "pyansys.core@ansys.com"},
]
maintainers = [
    {name = "Ansys, Inc.", email = "pyansys.core@ansys.com"},
]
dependencies=[
    "importlib-metadata >= 1.0; python_version < '3.8'",
    "importlib-metadata >= 4.0; python_version >= '3.8'",
]
classifiers=[
    "Development Status :: 4 - Beta",
    "Programming Language :: Python :: 3",
    "License :: OSI Approved :: MIT License",
    "Operating System :: Microsoft :: Windows",
]
keywords=["Scade", "Api", "Tools"]

[project.optional-dependencies]
build = [
    "build==1.1.1",
    "twine==5.0.0"
]
tests = [
    "pytest==8.1.1",
    "pytest-cov==4.1.0"
]
doc = [
    "ansys-sphinx-theme==0.14.1",
    "autodoc_pydantic==2.0.1",
    "jupyter_sphinx==0.5.3",
    "nbsphinx==0.9.3",
    "numpydoc==1.6.0",
    "sphinx==7.2.6",
<<<<<<< HEAD
    "sphinx-autoapi==3.0.0",
    "sphinx-autodoc-typehints==2.0.0",
=======
    "sphinx-autoapi==3.1.a2",
    "sphinx-autodoc-typehints==1.25.3",
>>>>>>> 83dd606a
    "sphinxcontrib-globalsubs==0.1.1",
    "sphinxcontrib-httpdomain==1.8.1",
    "sphinx-copybutton==0.5.2",
    "sphinx_design==0.5.0",
    "sphinx-jinja==2.0.2",
    "sphinxnotes-strike==1.2.1",
]


[tool.flit.module]
name = "ansys.scade.apitools"

[project.urls]
Source = "https://github.com/ansys/scade-apitools"
Issues = "https://github.com/ansys/scade-apitools/issues"
Discussions = "https://github.com/ansys/scade-apitools/discussions"
Documentation = "https://apitools.scade.docs.pyansys.com"
Releases = "https://github.com/ansys/scade-apitools/releases"
Homepage = "https://www.ansys.com/products/embedded-software/ansys-scade-suite"


[tool.ruff]
line-length = 99
select = [
    "E",    # pycodestyle, see https://beta.ruff.rs/docs/rules/#pycodestyle-e-w
    "D",    # pydocstyle, see https://beta.ruff.rs/docs/rules/#pydocstyle-d
    "F",    # pyflakes, see https://beta.ruff.rs/docs/rules/#pyflakes-f
    "I",    # isort, see https://beta.ruff.rs/docs/rules/#isort-i
    "N",    # pep8-naming, see https://beta.ruff.rs/docs/rules/#pep8-naming-n
]
ignore = [
    "E501",  # Line too long. Ignoring this so "ruff.formatter" manages line length.
    "D203",  # One blank line required before class docstring.
    "D204"  # One blank line required after class docstring.
]

[tool.ruff.format]
quote-style = "single"
indent-style = "tab"

[tool.ruff.isort]
combine-as-imports = true
force-sort-within-sections = true
known-first-party = ["ansys", "conftest", "test_utils"]

[tool.ruff.lint.pydocstyle]
convention = "numpy"

[tool.ruff.lint.per-file-ignores]
"tests/*.py" = ["D",]

[tool.coverage.run]
source = ["ansys.scade"]

[tool.coverage.report]
show_missing = true

[tool.pytest.ini_options]
testpaths = "tests"
addopts = "-ra --cov=ansys.scade --cov-report html:.cov/html --cov-branch --cov-report xml:.cov/xml --cov-report term -vv"<|MERGE_RESOLUTION|>--- conflicted
+++ resolved
@@ -45,13 +45,8 @@
     "nbsphinx==0.9.3",
     "numpydoc==1.6.0",
     "sphinx==7.2.6",
-<<<<<<< HEAD
-    "sphinx-autoapi==3.0.0",
+    "sphinx-autoapi==3.1.a2",
     "sphinx-autodoc-typehints==2.0.0",
-=======
-    "sphinx-autoapi==3.1.a2",
-    "sphinx-autodoc-typehints==1.25.3",
->>>>>>> 83dd606a
     "sphinxcontrib-globalsubs==0.1.1",
     "sphinxcontrib-httpdomain==1.8.1",
     "sphinx-copybutton==0.5.2",
