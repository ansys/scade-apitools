MIT License

<<<<<<< HEAD
Copyright (c) 2024 ANSYS, Inc. and/or its affiliates.
=======
Copyright (c) 2023 - 2025 ANSYS, Inc. and/or its affiliates.
>>>>>>> ab6fb620

Permission is hereby granted, free of charge, to any person obtaining a copy of
this software and associated documentation files (the "Software"), to deal in
the Software without restriction, including without limitation the rights to
use, copy, modify, merge, publish, distribute, sublicense, and/or sell copies
of the Software, and to permit persons to whom the Software is furnished to do
so, subject to the following conditions:

The above copyright notice and this permission notice shall be included in all
copies or substantial portions of the Software.

THE SOFTWARE IS PROVIDED "AS IS", WITHOUT WARRANTY OF ANY KIND, EXPRESS OR
IMPLIED, INCLUDING BUT NOT LIMITED TO THE WARRANTIES OF MERCHANTABILITY,
FITNESS FOR A PARTICULAR PURPOSE AND NONINFRINGEMENT. IN NO EVENT SHALL THE
AUTHORS OR COPYRIGHT HOLDERS BE LIABLE FOR ANY CLAIM, DAMAGES OR OTHER
LIABILITY, WHETHER IN AN ACTION OF CONTRACT, TORT OR OTHERWISE, ARISING FROM,
OUT OF OR IN CONNECTION WITH THE SOFTWARE OR THE USE OR OTHER DEALINGS IN THE
SOFTWARE.<|MERGE_RESOLUTION|>--- conflicted
+++ resolved
@@ -1,10 +1,6 @@
 MIT License
 
-<<<<<<< HEAD
-Copyright (c) 2024 ANSYS, Inc. and/or its affiliates.
-=======
 Copyright (c) 2023 - 2025 ANSYS, Inc. and/or its affiliates.
->>>>>>> ab6fb620
 
 Permission is hereby granted, free of charge, to any person obtaining a copy of
 this software and associated documentation files (the "Software"), to deal in
