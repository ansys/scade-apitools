--- conflicted
+++ resolved
@@ -4,14 +4,11 @@
   rev: v0.2.8
   hooks:
     - id: add-license-headers
-<<<<<<< HEAD
-=======
       args:
       - --start_year=2023
->>>>>>> 197600d5
 
 - repo: https://github.com/charliermarsh/ruff-pre-commit
-  rev: v0.1.11
+  rev: v0.1.2
   hooks:
     - id: ruff
       args: [--fix]
